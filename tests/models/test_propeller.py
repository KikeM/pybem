--- conflicted
+++ resolved
@@ -220,11 +220,8 @@
 def expected_aspect_ratio(expected_area, R_c):
 
     R, c = R_c
-<<<<<<< HEAD
+
     AR = R ** 2.0 / expected_area
-=======
-    AR = R / expected_area
->>>>>>> cecebbb4
 
     return AR
 
